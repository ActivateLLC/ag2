# Copyright (c) 2023 - 2024, Owners of https://github.com/ag2ai
#
# SPDX-License-Identifier: Apache-2.0
#
# Portions derived from  https://github.com/microsoft/autogen are under the MIT License.
# SPDX-License-Identifier: MIT
from .agent import Agent
from .assistant_agent import AssistantAgent
from .chat import ChatResult, initiate_chats
from .contrib.reasoning_agent import (
    ReasoningAgent,
    ThinkNode,
    visualize_tree,
)

# Imported last to avoid circular imports
from .contrib.swarm_agent import (
    AFTER_WORK,
    ON_CONDITION,
    UPDATE_SYSTEM_MESSAGE,
    AfterWorkOption,
    SwarmAgent,
    SwarmResult,
    initiate_swarm_chat,
)
from .conversable_agent import ConversableAgent, register_function
from .groupchat import GroupChat, GroupChatManager
from .user_proxy_agent import UserProxyAgent
from .utils import gather_usage_summary

__all__ = [
    "Agent",
    "ConversableAgent",
    "AssistantAgent",
    "UserProxyAgent",
    "GroupChat",
    "GroupChatManager",
    "register_function",
    "initiate_chats",
    "gather_usage_summary",
    "ChatResult",
    "initiate_swarm_chat",
    "SwarmAgent",
    "SwarmResult",
    "ON_CONDITION",
    "AFTER_WORK",
    "AfterWorkOption",
<<<<<<< HEAD
    "ReasoningAgent",
    "visualize_tree",
    "ThinkNode",
=======
    "UPDATE_SYSTEM_MESSAGE",
>>>>>>> 2d996c01
]<|MERGE_RESOLUTION|>--- conflicted
+++ resolved
@@ -45,11 +45,8 @@
     "ON_CONDITION",
     "AFTER_WORK",
     "AfterWorkOption",
-<<<<<<< HEAD
+    "UPDATE_SYSTEM_MESSAGE",
     "ReasoningAgent",
     "visualize_tree",
     "ThinkNode",
-=======
-    "UPDATE_SYSTEM_MESSAGE",
->>>>>>> 2d996c01
 ]