# Copyright (c) 2023 - 2024, Owners of https://github.com/ag2ai
#
# SPDX-License-Identifier: Apache-2.0
#
# Portions derived from  https://github.com/microsoft/autogen are under the MIT License.
# SPDX-License-Identifier: MIT
import os
import platform
import sys

import setuptools

here = os.path.abspath(os.path.dirname(__file__))

with open("README.md", "r", encoding="UTF-8") as fh:
    long_description = fh.read()

# Get the code version
version = {}
with open(os.path.join(here, "autogen/version.py")) as fp:
    exec(fp.read(), version)
__version__ = version["__version__"]


current_os = platform.system()

install_requires = [
    "openai>=1.57",
    "diskcache",
    "termcolor",
    "flaml",
    # numpy is installed by flaml, but we want to pin the version to below 2.x (see https://github.com/microsoft/autogen/issues/1960)
    "numpy>=2.1; python_version>='3.13'",  # numpy 2.1+ required for Python 3.13
    "numpy>=1.24.0,<2.0.0; python_version<'3.13'",  # numpy 1.24+ for older Python versions
    "python-dotenv",
    "tiktoken",
    # Disallowing 2.6.0 can be removed when this is fixed https://github.com/pydantic/pydantic/issues/8705
    "pydantic>=1.10,<3,!=2.6.0",  # could be both V1 and V2
    "docker",
    "packaging",
]

jupyter_executor = [
    "jupyter-kernel-gateway",
    "websocket-client",
    "requests",
    "jupyter-client>=8.6.0",
    "ipykernel>=6.29.0",
]

retrieve_chat = [
    "protobuf==4.25.3",
    "chromadb==0.5.3",
    "sentence_transformers",
    "pypdf",
    "ipython",
    "beautifulsoup4",
    "markdownify",
]

retrieve_chat_pgvector = [*retrieve_chat, "pgvector>=0.2.5"]

graph_rag_falkor_db = ["graphrag_sdk==0.3.3", "falkordb>=1.0.10"]

neo4j = [
    "docx2txt==0.8",
    "llama-index==0.12.5",
    "llama-index-graph-stores-neo4j==0.4.2",
    "llama-index-core==0.12.5",
]

realtime = ["websockets>=14.0", "asyncer>=0.0.8"]
realtime_twilio = [*realtime, "fastapi>=0.115.0,<1", "uvicorn>=0.30.6,<1", "twilio>=9.3.2"]


if current_os in ["Windows", "Darwin"]:
    retrieve_chat_pgvector.extend(["psycopg[binary]>=3.1.18"])
elif current_os == "Linux":
    retrieve_chat_pgvector.extend(["psycopg>=3.1.18"])

# pysqlite3-binary used so it doesn't need to compile pysqlite3
autobuild = ["chromadb", "sentence-transformers", "huggingface-hub", "pysqlite3-binary"]

# NOTE: underscores in pip install, e.g. pip install ag2[graph_rag_falkor_db], will automatically
# convert to hyphens. So, do not include underscores in the name of extras.

# ** IMPORTANT: IF ADDING EXTRAS **
# PLEASE add them in the setup_ag2.py and setup_autogen.py files

extra_require = {
    "test": [
        "ipykernel",
        "nbconvert",
        "nbformat",
        "pre-commit",
        "pytest-cov>=5",
        "pytest-asyncio",
        "pytest>=8,<9",
        "pandas",
    ],
    "blendsearch": ["flaml[blendsearch]"],
    "mathchat": ["sympy", "pydantic==1.10.9", "wolframalpha"],
    "retrievechat": retrieve_chat,
    "retrievechat-pgvector": retrieve_chat_pgvector,
    "retrievechat-mongodb": [*retrieve_chat, "pymongo>=4.0.0"],
    "retrievechat-qdrant": [*retrieve_chat, "qdrant_client", "fastembed>=0.3.1"],
    "graph-rag-falkor-db": graph_rag_falkor_db,
    "autobuild": autobuild,
    "captainagent": autobuild + ["pandas"],
    "teachable": ["chromadb"],
    "lmm": ["replicate", "pillow"],
    "graph": ["networkx", "matplotlib"],
    "gemini": ["google-generativeai>=0.5,<1", "google-cloud-aiplatform", "google-auth", "pillow", "pydantic"],
    "together": ["together>=1.2"],
    "websurfer": ["beautifulsoup4", "markdownify", "pdfminer.six", "pathvalidate"],
    "redis": ["redis"],
    "cosmosdb": ["azure-cosmos>=4.2.0"],
    "websockets": ["websockets>=12.0,<13"],
    "jupyter-executor": jupyter_executor,
    "types": ["mypy==1.9.0", "pytest>=6.1.1,<8"] + jupyter_executor,
    "long-context": ["llmlingua<0.3"],
    "anthropic": ["anthropic>=0.23.1"],
    "cerebras": ["cerebras_cloud_sdk>=1.0.0"],
    "mistral": ["mistralai>=1.0.1"],
    "groq": ["groq>=0.9.0"],
    "cohere": ["cohere>=5.5.8"],
    "ollama": ["ollama>=0.3.3", "fix_busted_json>=0.0.18"],
    "bedrock": ["boto3>=1.34.149"],
<<<<<<< HEAD
    "realtime": realtime,
    "realtime-twilio": realtime_twilio,
=======
    "neo4j": neo4j,
>>>>>>> 7f9a2b67
}

setuptools.setup(
    name="pyautogen",
    version=__version__,
    author="Chi Wang & Qingyun Wu",
    author_email="support@ag2.ai",
    description="A programming framework for agentic AI",
    long_description=long_description,
    long_description_content_type="text/markdown",
    url="https://github.com/ag2ai/ag2",
    packages=setuptools.find_namespace_packages(
        include=[
            "autogen*",
            "autogen.agentchat.contrib.captainagent.tools*",
        ],
        exclude=["test"],
    ),
    package_data={
        "autogen.agentchat.contrib.captainagent": [
            "tools/tool_description.tsv",
            "tools/requirements.txt",
        ]
    },
    include_package_data=True,
    install_requires=install_requires,
    extras_require=extra_require,
    classifiers=[
        "Programming Language :: Python :: 3",
        "License :: OSI Approved :: Apache Software License",
        "Operating System :: OS Independent",
    ],
    license="Apache Software License 2.0",
    python_requires=">=3.8,<3.14",
)<|MERGE_RESOLUTION|>--- conflicted
+++ resolved
@@ -38,6 +38,8 @@
     "pydantic>=1.10,<3,!=2.6.0",  # could be both V1 and V2
     "docker",
     "packaging",
+    "websockets>=14.0",
+    "asyncer>=0.0.8",
 ]
 
 jupyter_executor = [
@@ -69,8 +71,7 @@
     "llama-index-core==0.12.5",
 ]
 
-realtime = ["websockets>=14.0", "asyncer>=0.0.8"]
-realtime_twilio = [*realtime, "fastapi>=0.115.0,<1", "uvicorn>=0.30.6,<1", "twilio>=9.3.2"]
+twilio = ["fastapi>=0.115.0,<1", "uvicorn>=0.30.6,<1", "twilio>=9.3.2"]
 
 
 if current_os in ["Windows", "Darwin"]:
@@ -126,12 +127,8 @@
     "cohere": ["cohere>=5.5.8"],
     "ollama": ["ollama>=0.3.3", "fix_busted_json>=0.0.18"],
     "bedrock": ["boto3>=1.34.149"],
-<<<<<<< HEAD
-    "realtime": realtime,
-    "realtime-twilio": realtime_twilio,
-=======
+    "twilio": twilio,
     "neo4j": neo4j,
->>>>>>> 7f9a2b67
 }
 
 setuptools.setup(
