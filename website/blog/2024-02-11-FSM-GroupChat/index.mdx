--- conflicted
+++ resolved
@@ -6,7 +6,6 @@
 tags: [AutoGen]
 ---
 
-<<<<<<< HEAD
 <div class="blog-authors">
   <p class="authors">Authors:</p>
   <CardGroup cols={2}>
@@ -35,10 +34,7 @@
   </CardGroup>
 </div>
 
-![FSM Group Chat](img/teaser.jpg)
-=======
 ![FSM Group Chat](img/teaser.webp)
->>>>>>> 6d888b2e
 <p align="center"><em>Finite State Machine (FSM) Group Chat allows the user to constrain agent transitions.</em></p>
 
 
