--- conflicted
+++ resolved
@@ -993,7 +993,17 @@
         "source": "/notebook/tools_interoperability.ipynb"
     },
     {
-<<<<<<< HEAD
+        "title": "Agentic RAG workflow on tabular data from a PDF file",
+        "link": "/notebooks/agentchat_tabular_data_rag_workflow",
+        "description": "Agentic RAG workflow on tabular data from a PDF file",
+        "image": null,
+        "tags": [
+            "RAG",
+            "groupchat"
+        ],
+        "source": "/notebook/agentchat_tabular_data_rag_workflow.ipynb"
+    },
+    {
         "title": "Tools Dependency Injection",
         "link": "/notebooks/tools_dependency_injection",
         "description": "Tools Dependency Injection",
@@ -1004,16 +1014,5 @@
             "function calling"
         ],
         "source": "/notebook/tools_dependency_injection.ipynb"
-=======
-        "title": "Agentic RAG workflow on tabular data from a PDF file",
-        "link": "/notebooks/agentchat_tabular_data_rag_workflow",
-        "description": "Agentic RAG workflow on tabular data from a PDF file",
-        "image": null,
-        "tags": [
-            "RAG",
-            "groupchat"
-        ],
-        "source": "/notebook/agentchat_tabular_data_rag_workflow.ipynb"
->>>>>>> 4bf59561
     }
 ];